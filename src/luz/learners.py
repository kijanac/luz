--- conflicted
+++ resolved
@@ -47,19 +47,12 @@
             Training dataset used to learn a predictor.
         device
             Device to use for learning.
-<<<<<<< HEAD
         val_dataset : luz.Dataset, optional
             Validation dataset, by default None.
         test_dataset : luz.Dataset, optional
             Test dataset, by default None.
         handlers
             Handlers to run during training, by default None.
-=======
-        val_dataset
-            Validation dataset, by default None.
-        test_dataset
-            Test dataset, by default None.
->>>>>>> 13c8dc7f
 
         Returns
         -------
