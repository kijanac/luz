"""

Custom PyTorch modules.

"""
from __future__ import annotations
<<<<<<< HEAD
from typing import Callable, Iterable, Optional
=======
from typing import Callable, Optional, Tuple, Union
>>>>>>> 38861cf6

import luz
import torch

__all__ = [
    "AdditiveAttention",
    "AdditiveNodeAttention",
    "ApplyFunction",
    "AverageGraphPool",
    "Concatenate",
    "Dense",
    "DenseRNN",
    "DotProductAttention",
    "ElmanRNN",
    "EdgeAggregateLocal",
    "EdgeAggregateLocalHead",
    "EdgeAggregateGlobal",
    "EdgeAggregateGlobalHead",
    "GraphConv",
    "GraphConvAttention",
    "GraphNetwork",
    "MaskedSoftmax",
    "NodeAggregate",
]

Activation = Callable[[torch.Tensor], torch.Tensor]


class AdditiveAttention(torch.nn.Module):
    """Additive attention, from https://arxiv.org/abs/1409.0473."""

    def __init__(
        self, d: int, d_attn: int, activation: Optional[Activation] = None
    ) -> None:
        """Additive attention, from https://arxiv.org/abs/1409.0473.

        Parameters
        ----------
        d
            Feature length.
        d_attn
            Attention vector length.
        activation
            Activation function, by default None.
        """
        super().__init__()
        self.concat = Concatenate(dim=1)
        if activation is None:
            activation = torch.nn.Tanh()
        self.W = Dense(2 * d, 2 * d_attn, bias=False, activation=activation)
        self.v = torch.nn.Linear(2 * d_attn, 1, bias=False)

        self.ms = MaskedSoftmax(dim=1)

    def forward(
        self, s: torch.Tensor, h: torch.Tensor, mask: Optional[torch.Tensor] = None
    ) -> torch.Tensor:
        """Compute forward pass.

        Parameters
        ----------
        s
            Shape: :math:`(N,d)`
        h
            Shape: :math:`(N,d)`
        mask
            Mask tensor, by default None.

        Returns
        -------
        torch.Tensor
            Output tensor.
            Shape: :math:`(1,N)`
        """
        X = self.W(self.concat(s, h))
        pre_attn = self.v(X).t()

        return self.ms(pre_attn, mask)


class AdditiveNodeAttention(torch.nn.Module):
    def __init__(
        self, d: int, d_attn: int, activation: Optional[Activation] = None
    ) -> None:
        """Additive node attention on graphs. From https://arxiv.org/abs/1710.10903.

        Parameters
        ----------
        d
            Node feature length.
        d_attn
            Attention vector length.
        activation
            Activation function, by default None.
        """
        super().__init__()
        self.attn = AdditiveAttention(d, d_attn, activation)

    def forward(
        self,
        nodes: torch.Tensor,
        edge_index: torch.Tensor,
    ) -> torch.Tensor:
        """Compute forward pass.

        Parameters
        ----------
        nodes
            Node features.
            Shape: :math:`(N_{nodes},d_v)`
        edge_index
            Edge index tensor.
            Shape: :math:`(2,N_{edges})`

        Returns
        -------
        torch.Tensor
            Output tensor.
            Shape: :math:`(N_{edges},N_{nodes})`
        """
        mask = luz.nodewise_mask(edge_index, device=nodes.device)
        s, r = edge_index
        return self.attn(nodes[s], nodes[r], mask)


<<<<<<< HEAD
class AverageGraphPool(torch.nn.Module):
=======
class ApplyFunction(Module):
    def __init__(self, f: Callable[torch.Tensor, torch.Tensor]) -> None:
        self.f = f

    def forward(self, x: torch.Tensor) -> torch.Tensor:
        """Compute forward pass.

        Parameters
        ----------
        x
            Input tensor.

        Returns
        -------
        torch.Tensor
            Output tensor.
        """
        return self.f(x)


class AverageGraphPool(Module):
>>>>>>> 38861cf6
    def __init__(self, num_clusters: int) -> None:
        super().__init__()
        self.num_clusters = num_clusters

    def forward(
        self,
        nodes: torch.Tensor,
        edges: torch.Tensor,
        edge_index: torch.Tensor,
        batch: torch.Tensor,
        assignment: torch.Tensor,
    ) -> tuple[torch.Tensor, torch.Tensor, torch.Tensor]:
        """Pool graph by average node clustering.

        Parameters
        ----------
        nodes
            Node features.
            Shape: :math:`(N_{nodes},d_v)`
        edges
            Edge features.
            Shape: :math:`(N_{edges},d_e)`
        edge_index
            Edge index tensor.
            Shape: :math:`(2,N_{edges})`
        batch
            Nodewise batch tensor.
            Shape: :math:`(N_{nodes},)`
        assignment
            Soft cluster assignment tensor.
            Shape: :math:`(N_{nodes},N_{clusters})`

        Returns
        -------
        torch.Tensor
            Pooled node features.
            Shape: :math:`(N_{nodes}',d_v)`
        torch.Tensor
            Pooled edge features.
            Shape: :math:`(N_{edges}',d_e)`
        torch.Tensor
            Pooled edge index tensor.
            Shape: :math:`(2,N_{edges}')`
        """
        M = luz.batchwise_mask(batch).repeat_interleave(self.num_clusters, dim=0).T
        A = assignment.tile(batch.max() + 1)
        _, cluster = luz.masked_softmax(A, M).argmax(dim=1).unique(return_inverse=True)

        # FIXME: compute new node features using internal node AND edge features?
        # intuition: benzene functional group feature should depend on edge features,
        # else losing internal bonding info to distinguish e.g. benzene from cyclohexane
        N_v, _ = nodes.shape
        M = luz.aggregate_mask(
            cluster, cluster.max() + 1, N_v, mean=True, device=nodes.device
        )
        coarse_nodes = M @ nodes

        coarse_edge_index, coarse_edges = luz.remove_self_loops(
            cluster[edge_index], edges
        )

        N_e, _ = coarse_edges.shape
        if N_e > 0:
            coarse_edge_index, indices = coarse_edge_index.unique(
                dim=1, return_inverse=True
            )
            M = luz.aggregate_mask(
                indices, indices.max() + 1, N_e, mean=True, device=edges.device
            )
            coarse_edges = M @ coarse_edges

        return coarse_nodes, coarse_edges, coarse_edge_index


class Concatenate(torch.nn.Module):
    def __init__(self, dim: Optional[int] = 0) -> None:
        """Concatenate tensors along a given dimension.

        Parameters
        ----------
        dim
            Concenation dimension, by default 0
        """
        super().__init__()
        self.dim = dim

    def forward(self, *tensors: torch.Tensor) -> torch.Tensor:
        """Compute forward pass.

        Parameters
        ----------
        *args
            Input tensors.
            Shape: :math:`(N,*)`

        Returns
        -------
        torch.Tensor
            Output tensor.
        """
        return torch.cat(tensors, dim=self.dim)


class Dense(torch.nn.Module):
    def __init__(
        self,
        *features: int,
        bias: Optional[bool] = True,
        activation: Optional[Activation] = None,
    ) -> None:
        """Dense feed-forward neural network.

        Parameters
        ----------
        *features
            Number of features at each layer.
        bias
            If False, each layer will not learn an additive bias; by default True.
        activation
            Activation function.
        """
        super().__init__()

        if activation is None:
            activation = torch.nn.LeakyReLU()

        layers = []

        for n_in, n_out in zip(features, features[1:]):
            lin = torch.nn.Linear(n_in, n_out, bias=bias)
            layers.extend([lin, activation])

        self.seq = torch.nn.Sequential(*layers)

    def forward(self, x: torch.Tensor) -> torch.Tensor:
        """Compute forward pass.

        Parameters
        ----------
        x
            Input tensor.
            Shape: :math:`(N, *, H_{in})`

        Returns
        -------
        torch.Tensor
            Output tensor.
            Shape: :math:`(N, *, H_{out})`
        """
        return self.seq(x)


class DenseRNN(torch.nn.Module):
    def __init__(self, input_size: int, hidden_size: int, output_size: int) -> None:
        super().__init__()

        self.hidden_size = hidden_size
        self.hidden = self._init_hidden()

        self.i2h = torch.nn.Linear(input_size + hidden_size, hidden_size)
        self.i2o = torch.nn.Linear(input_size + hidden_size, output_size)

    def forward(self, x: torch.Tensor) -> torch.Tensor:
        """Compute forward pass.

        Parameters
        ----------
        x
            Input tensor.

        Returns
        -------
        torch.Tensor
            Output tensor.
        """
        self.hidden = self._init_hidden()

        for i in x.transpose(0, 1):
            combined = torch.cat((i, self.hidden), 1)
            self.hidden = self.i2h(combined)
            output = self.i2o(combined)

        return output

    def _init_hidden(self) -> torch.Tensor:
        return torch.zeros(1, self.hidden_size)


class DotProductAttention(torch.nn.Module):
    """Scaled dot product attention."""

    def forward(
        self,
        query: torch.Tensor,
        key: torch.Tensor,
        mask: Optional[torch.Tensor] = None,
    ) -> torch.Tensor:
        """Compute forward pass.

        Parameters
        ----------
        query
            Query vectors.
            Shape: :math:`(N_{queries},d_q)`
        key
            Key vectors.
            Shape: :math:`(N_{keys},d_q)`
        mask
            Mask tensor to ignore query-key pairs, by default None.
            Shape: :math:`(N_{queries},N_{keys})`

        Returns
        -------
        torch.Tensor
            Scaled dot product attention between each query and key vector.
            Shape: :math:`(N_{queries},N_{keys})`
        """
        return luz.dot_product_attention(query, key, mask)


class EdgeAggregateLocalHead(torch.nn.Module):
    def __init__(
        self,
        d_v: int,
        d_e: int,
        d_u: int,
        d_attn: int,
        nodewise: Optional[bool] = True,
    ) -> None:
        """Aggregates graph edges using attention.

        Parameters
        ----------
        d_v
            Node feature length.
        d_e
            Edge feature length.
        d_u
            Global feature length.
        d_attn
            Attention vector length.
        """
        super().__init__()
        act = torch.nn.LeakyReLU()
        self.query = Dense(d_v + d_u, d_attn, activation=act)
        self.key = Dense(d_v + d_u, d_attn, activation=act)
        self.value = Dense(d_e + d_u, d_attn, activation=act)

        self.concat = Concatenate(dim=1)
        self.attn = DotProductAttention()

        self.lin = Dense(d_attn, d_e, activation=act)

    def forward(
        self,
        nodes: torch.Tensor,
        edges: torch.Tensor,
        edge_index: torch.Tensor,
        u: torch.Tensor,
        batch: torch.Tensor,
    ) -> torch.Tensor:
        """Compute forward pass.

        Parameters
        ----------
        nodes
            Node features.
            Shape: :math:`(N_{nodes},d_v)`
        edges
            Edge features.
            Shape: :math:`(N_{edges},d_e)`
        edge_index
            Edge index tensor.
            Shape: :math:`(2,N_{edges})`
        u
            Global features.
            Shape: :math:`(N_{batch},d_u)`
        batch
            Nodewise batch tensor.
            Shape: :math:`(N_{nodes},)`

        Returns
        -------
        torch.Tensor
            Output tensor.
            Shape: :math:`(N_{nodes},d_e)`
        """
        mask = luz.nodewise_mask(edge_index, device=edges.device)

        s, r = edge_index
        q = self.query(self.concat(nodes, u[batch]))
        k = self.key(self.concat(nodes[s], u[batch[s]]))
        v = self.value(self.concat(edges, u[batch[s]]))

        attn = self.attn(q, k, mask)

        x = attn @ v

        return self.lin(x)


class EdgeAggregateGlobalHead(torch.nn.Module):
    def __init__(self, d_v: int, d_e: int, d_u: int, d_attn: int) -> None:
        """Aggregates graph edges using attention.

        Parameters
        ----------
        d_v
            Node feature length.
        d_e
            Edge feature length.
        d_u
            Global feature length.
        d_attn
            Attention vector length.
        """
        super().__init__()
        act = torch.nn.LeakyReLU()
        self.query = Dense(d_e + d_u, d_attn, activation=act)
        self.key = Dense(d_u, d_attn, activation=act)
        self.value = Dense(d_e + d_u, d_attn, activation=act)

        self.concat = Concatenate(dim=1)
        self.attn = DotProductAttention()

        self.lin = Dense(d_attn, d_e, activation=act)

    def forward(
        self,
        nodes: torch.Tensor,
        edges: torch.Tensor,
        edge_index: torch.Tensor,
        u: torch.Tensor,
        batch: torch.Tensor,
    ) -> torch.Tensor:
        """Compute forward pass.

        Parameters
        ----------
        nodes
            Node features.
            Shape: :math:`(N_{nodes},d_v)`
        edges
            Edge features.
            Shape: :math:`(N_{edges},d_e)`
        edge_index
            Edge index tensor.
            Shape: :math:`(2,N_{edges})`
        u
            Global features.
            Shape: :math:`(N_{batch},d_u)`
        batch
            Nodewise batch tensor.
            Shape: :math:`(N_{nodes},)`

        Returns
        -------
        torch.Tensor
            Output tensor.
            Shape: :math:`(N_{batch},d_e)`
        """
        mask = luz.batchwise_mask(batch, edge_index, device=edges.device).t()

        s, r = edge_index
        q = self.query(self.concat(edges, u[batch[s]]))
        k = self.key(self.concat(u))
        v = self.value(self.concat(edges, u[batch[s]]))

        attn = self.attn(q, k, mask).t()

        x = attn @ v

        return self.lin(x)


<<<<<<< HEAD
class StandardizeInput(torch.nn.Module):
    def __init__(self, mean, std):
        super().__init__()
        self.mean = mean
        self.std = std

    def forward(self, x):
        # if self.training:
        # return x

        # if mean is not None:
        # if std is not None:
        return (x - self.mean) / self.std
        # return x - mean

        # return x


class ElmanRNN(torch.nn.Module):
=======
class ElmanRNN(Module):
>>>>>>> 38861cf6
    def __init__(
        self,
        input_size,
        hidden_size,
        num_layers=None,
        nonlinearity=None,
        bias=None,
        batch_first=None,
        dropout=None,
        bidirectional=None,
        h0=None,
    ):
        super().__init__()

        self.hidden_size = hidden_size

        kwargs = {}
        if num_layers:
            kwargs["num_layers"] = num_layers
        if nonlinearity:
            kwargs["nonlinearity"] = nonlinearity
        if bias:
            kwargs["bias"] = bias
        if batch_first:
            kwargs["batch_first"] = batch_first
        if dropout:
            kwargs["dropout"] = dropout
        if bidirectional:
            kwargs["bidirectional"] = bidirectional

        self.h0 = h0
        self.rnn = torch.nn.RNN(
            input_size=input_size, hidden_size=hidden_size, **kwargs
        )

    def forward(self, x):
        if self.h0:
            output, hidden = self.rnn.forward(input=x, h0=self.h0)
        else:
            output, hidden = self.rnn.forward(input=x)
        return output


class GraphConv(torch.nn.Module):
    def __init__(self, d_v: int, activation: Activation) -> None:
        """Graph convolutional network from https://arxiv.org/abs/1609.02907.

        Parameters
        ----------
        d_v
            Node feature length.
        activation
            Activation function.
        """
        super().__init__()
        self.lin = Dense(d_v, d_v, activation=activation)

    def forward(self, nodes: torch.Tensor, edge_index: torch.Tensor) -> torch.Tensor:
        """Compute forward pass.

        Parameters
        ----------
        nodes
            Node features.
            Shape: :math:`(N_{nodes},d_v)`
        edge_index
            Edge indices.
            Shape: :math:`(2,N_{edges})`

        Returns
        -------
        torch.Tensor
            Output tensor.
            Shape: :math:`(N_{nodes},d_v)`
        """
        N_v, _ = nodes.shape
        A = luz.adjacency(edge_index, device=nodes.device) + torch.eye(
            N_v, device=nodes.device
        )
        d = luz.in_degree(A).pow(-0.5)
        d.masked_fill(d == float("inf"), 0)
        D = torch.diag(d)

        return self.lin(D @ A @ D @ nodes)


class GraphConvAttention(torch.nn.Module):
    def __init__(self, d_v: int, activation: Optional[Activation] = None) -> None:
        """Compute node attention weights using graph convolutional network.

        Parameters
        ----------
        d_v
            Node feature length.
        activation
            Activation function.
        """
        super().__init__()
        if activation is None:
            activation = torch.nn.Identity()

        self.gcn = GraphConv(d_v, torch.nn.Identity())
        self.lin = Dense(d_v, 1, activation=activation)

    def forward(
        self, nodes: torch.Tensor, edge_index: torch.Tensor, batch: torch.Tensor
    ) -> torch.Tensor:
        """Compute forward pass.

        Parameters
        ----------
        nodes
            Node features.
            Shape: :math:`(N_{nodes},d_v)`
        edge_index
            Edge indices.
            Shape: :math:`(2,N_{edges})`
        batch
            Batch indices.
            Shape: :math:`(N_{nodes},)`

        Returns
        -------
        torch.Tensor
            Attention weights.
            Shape: :math:`(N_{batch},N_{nodes})`
        """
        pre_attn = self.lin(self.gcn(nodes, edge_index)).t()
        M = luz.batchwise_mask(batch, device=nodes.device)
        attn = luz.masked_softmax(pre_attn, M, dim=1)

        return attn


class GraphNetwork(torch.nn.Module):
    """Graph Network from https://arxiv.org/abs/1806.01261."""

    def __init__(
        self,
        edge_model: Optional[torch.nn.Module] = None,
        node_model: Optional[torch.nn.Module] = None,
        global_model: Optional[torch.nn.Module] = None,
        num_layers: Optional[int] = 1,
    ) -> None:
        """[summary]

        Parameters
        ----------
        edge_model
            Edge update network, by default None.
        node_model
            Node update network, by default None.
        global_model
            Global update network, by default None.
        num_layers
            Number of passes, by default 1.
        """
        super().__init__()
        self.edge_model = edge_model
        self.node_model = node_model
        self.global_model = global_model
        self.num_layers = num_layers

    def forward(
        self,
        nodes: torch.Tensor,
        edge_index: torch.Tensor,
        edges: Optional[torch.Tensor] = None,
        u: Optional[torch.Tensor] = None,
        batch: Optional[torch.Tensor] = None,
    ) -> torch.Tensor:
        """Compute forward pass.

        Parameters
        ----------
        nodes
            Node features.
            Shape: :math:`(N_{nodes},d_v)`
        edge_index
            Edge index tensor.
            Shape: :math:`(2,N_{edges})`
        edges
            Edge features, by default None.
            Shape: :math:`(N_{edges},d_e)`
        u
            Global features, by default None.
            Shape: :math:`(N_{batch},d_u)`
        batch
            Nodewise batch tensor, by default None.
            Shape: :math:`(N_{nodes},)`

        Returns
        -------
        torch.Tensor
            Output node feature tensor.
            Shape: :math:`(N_{nodes},d_v)`
        torch.Tensor
            Output edge index tensor.
            Shape: :math:`(2,N_{edges})`
        torch.Tensor
            Output edge feature tensor.
            Shape: :math:`(N_{edges},d_e)`
        torch.Tensor
            Output global feature tensor.
            Shape: :math:`(N_{batch},d_u)`
        torch.Tensor
            Output batch tensor.
            Shape: :math:`(N_{nodes},)`
        """
        if batch is None:
            N_v, *_ = nodes.shape
            batch = torch.zeros((N_v,), dtype=torch.long)

        for _ in range(self.num_layers):
            if self.edge_model is not None:
                edges = self.edge_model(nodes, edge_index, edges, u, batch).reshape(
                    edges.shape
                )

            if self.node_model is not None:
                nodes = self.node_model(nodes, edge_index, edges, u, batch).reshape(
                    nodes.shape
                )

            if self.global_model is not None:
                u = self.global_model(nodes, edge_index, edges, u, batch).reshape(
                    u.shape
                )

        return nodes, edge_index, edges, u, batch


class MaskedSoftmax(torch.nn.Module):
    """Compute softmax of a tensor using a mask."""

    def __init__(self, dim: Optional[int] = None) -> None:
        super().__init__()
        self.dim = dim

    def forward(
        self, x: torch.Tensor, mask: Optional[torch.Tensor] = None
    ) -> torch.Tensor:
        """Compute forward pass.

        Parameters
        ----------
        x
            Argument of softmax.
        mask
            Mask tensor with the same shape as `x`, by default None.

        Returns
        -------
        torch.Tensor
            Masked softmax of `x`.
        """
        if mask is None:
            return torch.softmax(x, self.dim)
        return luz.masked_softmax(x, mask, self.dim)


class EdgeAggregateLocal(torch.nn.Module):
    def __init__(
        self,
        d_v: int,
        d_e: int,
        d_u: int,
        d_attn: int,
        num_heads: Optional[int] = 1,
    ) -> None:
        """Aggregates graph edges using multihead attention.

        Parameters
        ----------
        d_v
            Node feature length.
        d_e
            Edge feature length.
        d_u
            Global feature length.
        d_attn
            Attention vector length.
        num_heads
            Number of attention heads.
        """
        super().__init__()
        self.concat = luz.Concatenate(dim=1)
        self.heads = torch.nn.ModuleList()
        self.gates = torch.nn.ModuleList()

        for _ in range(num_heads):
            h = EdgeAggregateLocalHead(d_v, d_e, d_u, d_attn)
            g = Dense(d_v + d_u, 1, activation=torch.nn.LeakyReLU())

            self.heads.append(h)
            self.gates.append(g)

    def forward(
        self,
        nodes: torch.Tensor,
        edges: torch.Tensor,
        edge_index: torch.Tensor,
        u: torch.Tensor,
        batch: torch.Tensor,
    ) -> torch.Tensor:
        """Compute forward pass.

        Parameters
        ----------
        nodes
            Node features.
            Shape: :math:`(N_{nodes},d_v)`
        edge_index
            Edge index tensor.
            Shape: :math:`(2,N_{edges})`
        edges
            Edge features, by default None.
            Shape: :math:`(N_{edges},d_e)`
        u
            Global features, by default None.
            Shape: :math:`(N_{batch},d_u)`
        batch
            Nodewise batch tensor, by default None.
            Shape: :math:`(N_{nodes},)`

        Returns
        -------
        torch.Tensor
            Output tensor.
            Shape: :math:`(N_{nodes},d_e)`
        """
        x = self.concat(nodes, u[batch])

        heads = torch.stack([h(nodes, edges, edge_index, u, batch) for h in self.heads])
        gates = torch.stack([g(x).squeeze(-1) for g in self.gates])

        return torch.einsum("ijk, ij -> jk", heads, gates)


class EdgeAggregateGlobal(torch.nn.Module):
    def __init__(
        self,
        d_v: int,
        d_e: int,
        d_u: int,
        d_attn: int,
        num_heads: Optional[int] = 1,
    ) -> None:
        """Aggregates graph edges using multihead attention.

        Parameters
        ----------
        d_v
            Node feature length.
        d_e
            Edge feature length.
        d_u
            Global feature length.
        d_attn
            Attention vector length.
        num_heads
            Number of attention heads.
        """
        super().__init__()
        self.concat = luz.Concatenate(dim=1)
        self.heads = torch.nn.ModuleList()
        self.gates = torch.nn.ModuleList()

        for _ in range(num_heads):
            h = EdgeAggregateGlobalHead(d_v, d_e, d_u, d_attn)
            g = Dense(d_u, 1, activation=torch.nn.LeakyReLU())

            self.heads.append(h)
            self.gates.append(g)

    def forward(
        self,
        nodes: torch.Tensor,
        edges: torch.Tensor,
        edge_index: torch.Tensor,
        u: torch.Tensor,
        batch: torch.Tensor,
    ) -> torch.Tensor:
        """Compute forward pass.

        Parameters
        ----------
        nodes
            Node features.
            Shape: :math:`(N_{nodes},d_v)`
        edge_index
            Edge index tensor.
            Shape: :math:`(2,N_{edges})`
        edges
            Edge features, by default None.
            Shape: :math:`(N_{edges},d_e)`
        u
            Global features, by default None.
            Shape: :math:`(N_{batch},d_u)`
        batch
            Nodewise batch tensor, by default None.
            Shape: :math:`(N_{nodes},)`

        Returns
        -------
        torch.Tensor
            Output tensor.
            Shape: :math:`(N_{batch},d_e)`
        """
        heads = torch.stack([h(nodes, edges, edge_index, u, batch) for h in self.heads])
        gates = torch.stack([g(u).squeeze(-1) for g in self.gates])

        return torch.einsum("ijk, ij -> jk", heads, gates)


class NodeAggregate(torch.nn.Module):
    def __init__(
        self,
        d_v: int,
        d_u: int,
        num_heads: Optional[int] = 1,
    ) -> None:
        """Aggregates graph edges using multihead attention.

        Parameters
        ----------
        d_v
            Node feature length.
        d_u
            Global feature length.
        d_attn
            Attention vector length.
        num_heads
            Number of attention heads.
        """
        super().__init__()
        self.concat = luz.Concatenate(dim=1)
        self.heads = torch.nn.ModuleList()
        self.gates = torch.nn.ModuleList()

        for _ in range(num_heads):
            h = GraphConvAttention(d_v, activation=torch.nn.LeakyReLU())
            g = Dense(d_u, 1, activation=torch.nn.LeakyReLU())

            self.heads.append(h)
            self.gates.append(g)

    def forward(
        self,
        nodes: torch.Tensor,
        edges: torch.Tensor,
        edge_index: torch.Tensor,
        u: torch.Tensor,
        batch: torch.Tensor,
    ) -> torch.Tensor:
        """Compute forward pass.

        Parameters
        ----------
        nodes
            Node features.
            Shape: :math:`(N_{nodes},d_v)`
        edge_index
            Edge index tensor.
            Shape: :math:`(2,N_{edges})`
        edges
            Edge features, by default None.
            Shape: :math:`(N_{edges},d_e)`
        u
            Global features, by default None.
            Shape: :math:`(N_{batch},d_u)`
        batch
            Nodewise batch tensor, by default None.
            Shape: :math:`(N_{nodes},)`

        Returns
        -------
        torch.Tensor
            Output tensor.
            Shape: :math:`(N_{batch},d_v)`
        """
        heads = torch.stack([h(nodes, edge_index, batch) for h in self.heads])
        gates = torch.stack([g(u).squeeze(-1) for g in self.gates])

<<<<<<< HEAD
        return torch.einsum("ijk, ij -> jk", heads @ nodes, gates)


class Reshape(torch.nn.Module):
    def __init__(self, out_shape: Iterable[int]) -> None:
        """Reshape tensor.

        Parameters
        ----------
        out_shape
            Desired output shape.
        """
        super().__init__()
        self.shape = tuple(out_shape)

    def forward(self, x: torch.Tensor) -> torch.Tensor:
        """Compute forward pass.

        Parameters
        ----------
        x
            Input tensor.

        Returns
        -------
        torch.Tensor
            Reshaped output tensor.
        """
        return x.view(self.shape)


class Squeeze(torch.nn.Module):
    def __init__(self, dim: Optional[int]) -> None:
        """Squeeze tensor.

        Parameters
        ----------
        dim
            Dimension to be squeezed.
        """
        super().__init__()
        self.dim = dim

    def forward(self, x: torch.Tensor) -> torch.Tensor:
        """Compute forward pass.

        Parameters
        ----------
        x
            Input tensor.

        Returns
        -------
        torch.Tensor
            Squeezed output tensor.
        """
        return x.squeeze(dim=self.dim)


class Unsqueeze(torch.nn.Module):
    def __init__(self, dim: int) -> None:
        """Unsqueeze tensor.

        Parameters
        ----------
        dim
            Dimension to be unsqueezed.
        """
        super().__init__()
        self.dim = dim

    def forward(self, x: torch.Tensor) -> torch.Tensor:
        """Compute forward pass.

        Parameters
        ----------
        x
            Input tensor.

        Returns
        -------
        torch.Tensor
            Unsueezed output tensor.
        """
        return x.unsqueeze(dim=self.dim)
=======
        return torch.einsum("ijk, ij -> jk", heads @ nodes, gates)
>>>>>>> 38861cf6
<|MERGE_RESOLUTION|>--- conflicted
+++ resolved
@@ -4,11 +4,7 @@
 
 """
 from __future__ import annotations
-<<<<<<< HEAD
 from typing import Callable, Iterable, Optional
-=======
-from typing import Callable, Optional, Tuple, Union
->>>>>>> 38861cf6
 
 import luz
 import torch
@@ -134,9 +130,6 @@
         return self.attn(nodes[s], nodes[r], mask)
 
 
-<<<<<<< HEAD
-class AverageGraphPool(torch.nn.Module):
-=======
 class ApplyFunction(Module):
     def __init__(self, f: Callable[torch.Tensor, torch.Tensor]) -> None:
         self.f = f
@@ -158,7 +151,6 @@
 
 
 class AverageGraphPool(Module):
->>>>>>> 38861cf6
     def __init__(self, num_clusters: int) -> None:
         super().__init__()
         self.num_clusters = num_clusters
@@ -534,29 +526,7 @@
         return self.lin(x)
 
 
-<<<<<<< HEAD
-class StandardizeInput(torch.nn.Module):
-    def __init__(self, mean, std):
-        super().__init__()
-        self.mean = mean
-        self.std = std
-
-    def forward(self, x):
-        # if self.training:
-        # return x
-
-        # if mean is not None:
-        # if std is not None:
-        return (x - self.mean) / self.std
-        # return x - mean
-
-        # return x
-
-
-class ElmanRNN(torch.nn.Module):
-=======
 class ElmanRNN(Module):
->>>>>>> 38861cf6
     def __init__(
         self,
         input_size,
@@ -1041,92 +1011,4 @@
         heads = torch.stack([h(nodes, edge_index, batch) for h in self.heads])
         gates = torch.stack([g(u).squeeze(-1) for g in self.gates])
 
-<<<<<<< HEAD
-        return torch.einsum("ijk, ij -> jk", heads @ nodes, gates)
-
-
-class Reshape(torch.nn.Module):
-    def __init__(self, out_shape: Iterable[int]) -> None:
-        """Reshape tensor.
-
-        Parameters
-        ----------
-        out_shape
-            Desired output shape.
-        """
-        super().__init__()
-        self.shape = tuple(out_shape)
-
-    def forward(self, x: torch.Tensor) -> torch.Tensor:
-        """Compute forward pass.
-
-        Parameters
-        ----------
-        x
-            Input tensor.
-
-        Returns
-        -------
-        torch.Tensor
-            Reshaped output tensor.
-        """
-        return x.view(self.shape)
-
-
-class Squeeze(torch.nn.Module):
-    def __init__(self, dim: Optional[int]) -> None:
-        """Squeeze tensor.
-
-        Parameters
-        ----------
-        dim
-            Dimension to be squeezed.
-        """
-        super().__init__()
-        self.dim = dim
-
-    def forward(self, x: torch.Tensor) -> torch.Tensor:
-        """Compute forward pass.
-
-        Parameters
-        ----------
-        x
-            Input tensor.
-
-        Returns
-        -------
-        torch.Tensor
-            Squeezed output tensor.
-        """
-        return x.squeeze(dim=self.dim)
-
-
-class Unsqueeze(torch.nn.Module):
-    def __init__(self, dim: int) -> None:
-        """Unsqueeze tensor.
-
-        Parameters
-        ----------
-        dim
-            Dimension to be unsqueezed.
-        """
-        super().__init__()
-        self.dim = dim
-
-    def forward(self, x: torch.Tensor) -> torch.Tensor:
-        """Compute forward pass.
-
-        Parameters
-        ----------
-        x
-            Input tensor.
-
-        Returns
-        -------
-        torch.Tensor
-            Unsueezed output tensor.
-        """
-        return x.unsqueeze(dim=self.dim)
-=======
-        return torch.einsum("ijk, ij -> jk", heads @ nodes, gates)
->>>>>>> 38861cf6
+        return torch.einsum("ijk, ij -> jk", heads @ nodes, gates)